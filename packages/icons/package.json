--- conflicted
+++ resolved
@@ -57,10 +57,9 @@
     "vite": "^4.1.4",
     "vite-node": "^0.29.7"
   },
-<<<<<<< HEAD
   "publishConfig": {
     "access": "public"
-=======
+  },
   "lint-staged": {
     "*.{ts,tsx,js,jsx,mjs}": [
       "eslint",
@@ -69,6 +68,5 @@
     "*.{md,mdx,yml,yaml,json}": [
       "prettier --write"
     ]
->>>>>>> 8a3cf6ce
   }
 }