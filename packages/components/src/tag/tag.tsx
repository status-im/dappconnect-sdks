import { cloneElement, forwardRef } from 'react'

import { cva } from 'cva'

import type { IconElement } from '../types'
import type { VariantProps } from 'cva'
import type { Ref } from 'react'

type Variants = VariantProps<typeof styles>

type Props = {
  size?: Variants['size']
  label?: string
  icon?: IconElement
  iconPlacement?: 'left' | 'right'
<<<<<<< HEAD
  selected?: boolean
  onPress?: (event: React.MouseEvent<HTMLButtonElement>) => void
=======
>>>>>>> a0a10712
}

type ButtonProps = {
  onPress: () => void
  selected?: boolean
  disabled?: boolean
} & Omit<React.ComponentPropsWithoutRef<'button'>, 'children'>

type DivProps = Omit<React.ComponentPropsWithoutRef<'div'>, 'children'>

function Tag(
  props: Props & (ButtonProps | DivProps),
  ref: Ref<HTMLButtonElement | HTMLDivElement>,
) {
  const {
    size = '32',
    icon,
    iconPlacement = 'left',
    label,
    ...rest
  } = props

  const iconOnly = Boolean(icon && !label)

  const content = (
    <>
      {icon && iconPlacement === 'left' && (
        <span className={iconStyles({ size, placement: 'left', iconOnly })}>
          {cloneElement(icon)}
        </span>
      )}
      {label && <span className="flex-1 whitespace-nowrap">{label}</span>}
      {icon && iconPlacement === 'right' && (
        <span className={iconStyles({ size, placement: 'right', iconOnly })}>
          {cloneElement(icon)}
        </span>
      )}
    </>
  )

  if ('onPress' in props) {
    const { selected, disabled, ...buttonProps } = props as ButtonProps

    return (
      <button
        {...buttonProps}
        onClick={props.onPress}
        ref={ref as Ref<HTMLButtonElement>}
        data-selected={selected ? selected : undefined}
        className={styles({
          size,
          selected,
          disabled,
          iconOnly,
        })}
      >
        {content}
      </button>
    )
  }

  return (
    <div
      {...(rest as DivProps)}
      ref={ref as Ref<HTMLDivElement>}
      className={styles({
        size,
        iconOnly,
      })}
    >
      {content}
    </div>
  )
}

const styles = cva({
  base: [
    'inline-flex shrink-0 items-center justify-center gap-1 border border-neutral-20 font-medium transition-all hover:border-neutral-30',
    'outline-none focus:outline-none focus-visible:ring-2 focus-visible:ring-customisation-50 focus-visible:ring-offset-2',
    'disabled:cursor-default disabled:opacity-[.3]',
    'dark:border-neutral-80 dark:text-white-100 dark:hover:border-neutral-60',
  ],
  variants: {
    size: {
      '32': 'h-8 rounded-20 px-3 text-15',
      '24': 'h-6 rounded-20 px-2 text-13',
    },
    selected: {
      true: '!border-customisation-50 bg-customisation-50/10 dark:!border-customisation-60',
    },
    iconOnly: {
      true: 'aspect-square !rounded-full !px-0',
    },
    disabled: {
      true: 'pointer-events-none cursor-default border-neutral-20 opacity-[.3]',
    },
  },
})

const iconStyles = cva({
  base: 'shrink-0 text-neutral-50 dark:text-blur-white/70 [&>svg]:size-full',
  variants: {
    placement: {
      left: '-ml-0.5',
      right: '-mr-0.5',
    },
    iconOnly: {
      true: '!m-0',
    },
    size: {
      '32': 'size-5',
      '24': 'size-3',
    },
  },
})

const _Tag = forwardRef(Tag)

export { _Tag as Tag }
export type { Props as TagProps }<|MERGE_RESOLUTION|>--- conflicted
+++ resolved
@@ -13,15 +13,10 @@
   label?: string
   icon?: IconElement
   iconPlacement?: 'left' | 'right'
-<<<<<<< HEAD
-  selected?: boolean
-  onPress?: (event: React.MouseEvent<HTMLButtonElement>) => void
-=======
->>>>>>> a0a10712
 }
 
 type ButtonProps = {
-  onPress: () => void
+  onPress: (event: React.MouseEvent<HTMLButtonElement>) => void
   selected?: boolean
   disabled?: boolean
 } & Omit<React.ComponentPropsWithoutRef<'button'>, 'children'>
