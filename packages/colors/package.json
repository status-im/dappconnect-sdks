--- conflicted
+++ resolved
@@ -40,10 +40,9 @@
     "vite": "^4.1.4",
     "vite-node": "^0.29.7"
   },
-<<<<<<< HEAD
   "publishConfig": {
     "access": "public"
-=======
+  },
   "lint-staged": {
     "*.{ts,tsx,js,jsx,mjs}": [
       "eslint",
@@ -52,6 +51,5 @@
     "*.{md,mdx,yml,yaml,json}": [
       "prettier --write"
     ]
->>>>>>> 8a3cf6ce
   }
 }