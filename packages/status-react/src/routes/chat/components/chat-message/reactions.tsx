<<<<<<< HEAD
import React, { useState } from 'react'
=======
import { useMemo, useState } from 'react'
>>>>>>> 75929703

import {
  emojis,
  ReactionPopover,
} from '../../../../components/reaction-popover'
import { ReactionIcon } from '../../../../icons/reaction-icon'
import { useAccount } from '../../../../protocol'
import { styled } from '../../../../styles/config'
import { Flex, Image, Text } from '../../../../system'

import type { Reaction, Reactions } from '../../../../protocol'

interface Props {
  reactions: Reactions
  onClick: (reaction: Reaction) => void
}

export const MessageReactions = (props: Props) => {
  const { reactions, onClick } = props

  const { isMember } = useAccount()

  const [open, setOpen] = useState(false)

  const hasReaction = Object.values<Set<string>>(reactions).some(
    value => value.size > 0
  )

  if (hasReaction === false) {
    return null
  }

  const handlePopoverClick = (reaction: Reaction) => {
    onClick(reaction)
    setOpen(false)
  }

  return (
    <Flex align="center" css={{ paddingTop: 6 }} gap={1}>
      {Object.entries(emojis).map(([type, emoji]) => (
        <ReactionButton
          key={type}
          emoji={emoji}
          value={reactions[type as Reaction]}
          onClick={() => onClick(type as Reaction)}
        />
      ))}

      {isMember && (
        <ReactionPopover
          open={open}
          onOpenChange={setOpen}
          reactions={reactions}
          onClick={handlePopoverClick}
        >
          <AddReactionButton aria-label="Add Reaction">
            <ReactionIcon width={16} height={16} />
          </AddReactionButton>
        </ReactionPopover>
      )}
    </Flex>
  )
}

const AddReactionButton = styled('button', {
  color: '$gray-1',
  width: 16,
  height: 16,

  "&[aria-expanded='true']": {
    color: '$primary-1',
  },
})

interface ReactionProps {
  emoji: {
    url: string
    symbol: string
  }
  value: Reactions['LOVE']
  onClick: VoidFunction
}

const ReactionButton = (props: ReactionProps) => {
  const { emoji, value, onClick } = props

  const { account } = useAccount()

  const count = value.size
  const me = account ? value.has('0x' + account.publicKey) : false

  if (value.size === 0) {
    return null
  }

  return (
    <Button
      onClick={onClick}
      active={me}
      aria-label={`${emoji.symbol}, ${count} reaction, press to react`}
    >
      <Image width={14} src={emoji.url} alt={emoji.symbol} />
      <Text size="12">{count}</Text>
    </Button>
  )
}

const Button = styled('button', {
  padding: '0px 8px 0px 3px',
  boxShadow: '0px 4px 12px rgba(0, 34, 51, 0.08)',
  background: '$accent-8',
  borderRadius: '2px 10px 10px 10px',
  minWidth: 36,
  height: 20,
  display: 'inline-flex',
  gap: 4,
  alignItems: 'center',

  variants: {
    active: {
      true: {
        border: '1px solid $primary-1',
        background: '$primary-3',
      },
    },
  },
})<|MERGE_RESOLUTION|>--- conflicted
+++ resolved
@@ -1,8 +1,4 @@
-<<<<<<< HEAD
-import React, { useState } from 'react'
-=======
-import { useMemo, useState } from 'react'
->>>>>>> 75929703
+import { useState } from 'react'
 
 import {
   emojis,
