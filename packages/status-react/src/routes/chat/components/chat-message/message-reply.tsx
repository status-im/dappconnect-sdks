<<<<<<< HEAD
import React from 'react'

import { MessageContentType, useProtocol } from '../../../../protocol'
=======
import { useProtocol } from '../../../../protocol'
>>>>>>> 75929703
import { styled } from '../../../../styles/config'
import { Avatar, Box, Flex, Image, Text } from '../../../../system'

import type { Message } from '../../../../protocol'

interface Props {
  message: Message
}

export const MessageReply = (props: Props) => {
  const { message } = props

  const { client } = useProtocol()

  // if (!message) {
  //   return (
  //     <Wrapper>
  //       <Text color="gray" size="13" truncate>
  //         Message not available.
  //       </Text>
  //     </Wrapper>
  //   )
  // }

  const { contentType, text, signer } = message
  const member = client.community.getMember(signer)!

  return (
    <Wrapper>
      <Flex gap="1" align="center">
        <Avatar size={20} name={member.username} colorHash={member.colorHash} />
        <Text color="gray" size="13" weight="500">
          {member.username}
        </Text>
      </Flex>
      {contentType === MessageContentType.TEXT_PLAIN && (
        <Flex>
          <Text color="gray" size="13" truncate>
            {text}
          </Text>
        </Flex>
      )}
      {contentType === MessageContentType.EMOJI && (
        <Flex>
          <Text color="gray" size="13" truncate>
            {text}
          </Text>
        </Flex>
      )}
      {contentType === MessageContentType.IMAGE && (
        <Box css={{ paddingTop: '$1' }}>
          <Image
            src="TODO"
            width={56}
            height={56}
            fit="cover"
            radius="1"
            alt="message"
          />
        </Box>
      )}
    </Wrapper>
  )
}

const Wrapper = styled('div', {
  position: 'relative',
  // height: 40,
  marginLeft: 52,
  display: 'flex',
  flexDirection: 'column',
  // gap: '$1',
  paddingBottom: 8,

  '&::before, &::after': {
    content: '""',
    position: 'absolute',
    '--background-accent': 'rgba(147, 155, 161, 0.4)',
    '--avatar-size': '44px',
    '--gutter': '8px',
    '--width': '2px',
  },

  '&::before': {
    display: 'block',
    position: 'absolute',
    top: 10,
    right: 'calc(100% + 10px)',
    bottom: 10,
    left: 'calc(var(--avatar-size)/2*-1 + var(--gutter)*-1)',
    marginRight: 'var(--reply-spacing)',
    marginTop: 'calc(var(--width)*-1/2)',
    marginLeft: 'calc(var(--width)*-1/2)',
    marginBottom: 'calc(0.125rem - 4px)',
    borderLeft: 'var(--width) solid var(--background-accent)',
    borderBottom: '0 solid var(--background-accent)',
    borderRight: '0 solid var(--background-accent)',
    borderTop: 'var(--width) solid var(--background-accent)',
    borderTopLeftRadius: '10px',
  },
})<|MERGE_RESOLUTION|>--- conflicted
+++ resolved
@@ -1,10 +1,4 @@
-<<<<<<< HEAD
-import React from 'react'
-
 import { MessageContentType, useProtocol } from '../../../../protocol'
-=======
-import { useProtocol } from '../../../../protocol'
->>>>>>> 75929703
 import { styled } from '../../../../styles/config'
 import { Avatar, Box, Flex, Image, Text } from '../../../../system'
 
