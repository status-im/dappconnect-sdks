--- conflicted
+++ resolved
@@ -11,12 +11,9 @@
     "paths": {
       "react-native": ["react-native-web"],
       "@/*": ["./src/*"],
-<<<<<<< HEAD
       "@assets/*": ["./public/assets/*"],
       "@images/*": ["./public/images/*"],
-=======
       "@docs": ["./.contentlayer/generated"],
->>>>>>> 8a3cf6ce
       "@status-im/js/encode-url-data": [
         "../../packages/status-js/src/utils/encode-url-data"
       ],
