<<<<<<< HEAD
import { useEffect, useRef, useState } from 'react'

import { useInfiniteQuery } from '@tanstack/react-query'
import { format } from 'date-fns'
import { useRouter } from 'next/router'

import { Breadcrumbs, EpicOverview, TableIssues } from '@/components'
import { useDebounce } from '@/hooks/use-debounce'
import { useIntersectionObserver } from '@/hooks/use-intersection-observer'
=======
import { Breadcrumbs } from '@/components/breadcrumbs'
import { EpicOverview } from '@/components/epic-overview'
import { TableIssues } from '@/components/table-issues'
>>>>>>> 8a3cf6ce
import { InsightsLayout } from '@/layouts/insights-layout'
import { api } from '@/lib/graphql'
import {
  useGetBurnupQuery,
  useGetEpicIssuesCountQuery,
  useGetFiltersWithEpicQuery,
} from '@/lib/graphql/generated/hooks'
import { Order_By } from '@/lib/graphql/generated/schemas'

import type {
  GetBurnupQuery,
  GetBurnupQueryVariables,
  GetEpicIssuesCountQuery,
  GetEpicIssuesCountQueryVariables,
  GetFiltersWithEpicQuery,
  GetFiltersWithEpicQueryVariables,
  GetIssuesByEpicQuery,
  GetIssuesByEpicQueryVariables,
} from '@/lib/graphql/generated/operations'
import type { DateRange } from '@status-im/components/src/calendar/calendar'
import type { GetServerSidePropsContext, Page } from 'next'

const GET_BURNUP = /* GraphQL */ `
  query getBurnup($epicName: String!, $from: timestamptz, $to: timestamptz) {
    gh_burnup(
      where: {
        epic_name: { _eq: $epicName }
        _or: [
          {
            _and: [
              { date_field: { _gte: $from } }
              { date_field: { _lt: $to } }
            ]
          }
          {
            _and: [
              { date_field: { _gt: $from } }
              { date_field: { _lte: $to } }
            ]
          }
        ]
      }
      order_by: { date_field: asc }
    ) {
      epic_name
      total_closed_issues
      total_opened_issues
      date_field
    }
  }
`

const GET_ISSUES_BY_EPIC = /* GraphQL */ `
  query getIssuesByEpic(
    $where: gh_epic_issues_bool_exp!
    $limit: Int!
    $offset: Int!
    $orderBy: order_by
  ) {
    gh_epic_issues(
      where: $where
      order_by: { created_at: $orderBy }
      limit: $limit
      offset: $offset
    ) {
      assignee
      author
      closed_at
      created_at
      epic_color
      epic_name
      repository
      stage
      title
      issue_number
      issue_url
    }
  }
`

const GET_EPIC_ISSUES_COUNT = /* GraphQL */ `
  query getEpicIssuesCount($where: gh_epic_issues_bool_exp!) {
    gh_epic_issues(where: $where) {
      closed_at
    }
  }
`

const GET_FILTERS_WITH_EPIC = /* GraphQL */ `
  query getFiltersWithEpic($epicName: String!) {
    authors: gh_epic_issues(
      where: { epic_name: { _eq: $epicName }, author: { _is_null: false } }
      distinct_on: author
    ) {
      author
    }
    assignees: gh_epic_issues(
      where: { epic_name: { _eq: $epicName }, assignee: { _is_null: false } }
      distinct_on: assignee
    ) {
      assignee
    }
    repos: gh_epic_issues(
      where: { epic_name: { _eq: $epicName } }
      distinct_on: repository
    ) {
      repository
    }
  }
`

type Props = {
  burnup: GetBurnupQuery
  count: GetEpicIssuesCountQuery
  filters: GetFiltersWithEpicQuery
  initialDates: {
    from: string
    to: string
  }
}

const LIMIT = 10

const EpicsDetailPage: Page<Props> = props => {
  const router = useRouter()

  const { epic: epicName } = router.query

  const [activeTab, setActiveTab] = useState<'open' | 'closed'>('open')
  const [selectedAuthors, setSelectedAuthors] = useState<string[]>([])
  const [selectedAssignees, setSelectedAssignees] = useState<string[]>([])
  const [selectedRepos, setSelectedRepos] = useState<string[]>([])
  const [orderByValue, setOrderByValue] = useState<Order_By>(Order_By.Desc)

  const [searchFilter, setSearchFilter] = useState<string>('')
  const debouncedSearchFilter = useDebounce<string>(searchFilter)

  const [selectedDates, setSelectedDates] = useState<DateRange>()

  const { data: dataBurnup } = useGetBurnupQuery(
    {
      epicName: epicName as string,
      from: props.initialDates.from,
      to: props.initialDates.to,
    },
    {
      initialData: props.burnup,
    }
  )

  const { data: dataCounter } = useGetEpicIssuesCountQuery({
    where: {
      epic_name: { _eq: epicName as string },
      ...(selectedAuthors.length > 0 && {
        author: { _in: selectedAuthors },
      }),
      ...(selectedAssignees.length > 0 && {
        assignee: { _in: selectedAssignees },
      }),
      ...(selectedRepos.length > 0 && {
        repository: { _in: selectedRepos },
      }),
      title: { _ilike: `%${debouncedSearchFilter}%` },
    },
  })

  const count = {
    total: dataCounter?.gh_epic_issues.length,
    closed: dataCounter?.gh_epic_issues.filter(issue => issue.closed_at).length,
    open: dataCounter?.gh_epic_issues.filter(issue => !issue.closed_at).length,
  }

<<<<<<< HEAD
  const burnup = dataBurnup?.gh_burnup || []

  const { data, isFetching, fetchNextPage, hasNextPage, isFetchingNextPage } =
    useInfiniteQuery(
      [
        'getIssuesByEpic',
        epicName,
        activeTab,
        selectedAssignees,
        selectedRepos,
        selectedAuthors,
        orderByValue,
        debouncedSearchFilter,
      ],
      async ({ pageParam = 0 }) => {
        const result = await api<
          GetIssuesByEpicQuery,
          GetIssuesByEpicQueryVariables
        >(GET_ISSUES_BY_EPIC, {
          where: {
            epic_name: { _eq: epicName as string },
            stage: { _eq: activeTab },
            ...(selectedAuthors.length > 0 && {
              author: { _in: selectedAuthors },
            }),
            ...(selectedAssignees.length > 0 && {
              assignee: { _in: selectedAssignees },
            }),
            ...(selectedRepos.length > 0 && {
              repository: { _in: selectedRepos },
            }),
            title: { _ilike: `%${debouncedSearchFilter}%` },
          },
          limit: LIMIT,
          offset: pageParam,
          orderBy: orderByValue,
        })

        return result?.gh_epic_issues || []
      },
      {
        getNextPageParam: (lastPage, pages) => {
          if (lastPage.length < LIMIT) {
            return undefined
          }

          return pages.length * LIMIT
        },
      }
    )

  const { data: filters } = useGetFiltersWithEpicQuery(
    {
      epicName: epicName as string,
    },
    {
      initialData: props.filters,
    }
  )

  const issues =
    data?.pages.reduce((acc, page) => {
      return [...acc, ...page]
    }, []) || []

  const endOfPageRef = useRef<HTMLDivElement | null>(null)
  const entry = useIntersectionObserver(endOfPageRef, {
    rootMargin: '800px',
  })
  const isVisible = !!entry?.isIntersecting

  useEffect(() => {
    if (isVisible && !isFetchingNextPage && hasNextPage) {
      fetchNextPage()
    }
  }, [fetchNextPage, hasNextPage, isFetchingNextPage, isVisible])
=======
import { epics } from '.'

import type { BreadcrumbsProps } from '@/components/breadcrumbs'
import type { GetStaticPaths, GetStaticProps, Page } from 'next'

type Params = { epic: string }

type Epic = (typeof epics)[number]

export const getStaticPaths: GetStaticPaths<Params> = async () => {
  const paths = epics.map(epic => ({
    params: { epic: epic.id },
  }))

  return { paths, fallback: false }
}

export const getStaticProps: GetStaticProps<Props, Params> = async context => {
  const epic = epics.find(epic => epic.id === context.params!.epic)!

  if (!epic) {
    return {
      // notFound: true,
      redirect: { destination: '/insights/epics', permanent: false },
    }
  }

  return {
    props: {
      epic,
      breadcrumbs: [
        {
          label: 'Epics',
          href: '/insights/epics',
        },
        {
          label: epic.title,
          href: `/insights/epics/${epic.id}`,
        },
      ],
    },
  }
}

type Props = {
  epic: Epic
  breadcrumbs: BreadcrumbsProps['items']
}

const EpicsDetailPage: Page<Props> = props => {
  const { epic, breadcrumbs } = props
>>>>>>> 8a3cf6ce

  return (
    <div>
      <Breadcrumbs items={breadcrumbs} />

      <div className="px-10 py-6">
        <EpicOverview
<<<<<<< HEAD
          title={epicName as string}
=======
          title={epic.title}
          description={epic.description}
>>>>>>> 8a3cf6ce
          fullscreen
          burnup={burnup}
          selectedDates={selectedDates}
          setSelectedDates={setSelectedDates}
        />
      </div>
      <div className="border-b border-neutral-10 px-10 py-6">
        <TableIssues
          data={issues}
          count={count}
          isLoading={isFetchingNextPage || isFetching || hasNextPage}
          filters={filters}
          handleTabChange={setActiveTab}
          activeTab={activeTab}
          selectedAuthors={selectedAuthors}
          handleSelectedAuthors={setSelectedAuthors}
          selectedAssignees={selectedAssignees}
          handleSelectedAssignees={setSelectedAssignees}
          selectedRepos={selectedRepos}
          handleSelectedRepos={setSelectedRepos}
          orderByValue={orderByValue}
          handleOrderByValue={setOrderByValue}
          searchFilterValue={searchFilter}
          handleSearchFilter={setSearchFilter}
        />
        <div ref={endOfPageRef} />
      </div>
    </div>
  )
}

EpicsDetailPage.getLayout = function getLayout(page) {
  return <InsightsLayout>{page}</InsightsLayout>
}

export async function getServerSideProps(context: GetServerSidePropsContext) {
  const { epic } = context.query

  // TODO: get initial date based on the epic when available
  const initialDates = {
    from: '2017-01-01',
    to: format(new Date(), 'yyyy-MM-dd'),
  }

  const result = await api<GetBurnupQuery, GetBurnupQueryVariables>(
    GET_BURNUP,
    {
      epicName: String(epic),
      from: '2017-01-01',
      to: format(new Date(), 'yyyy-MM-dd'),
    }
  )

  const resultIssuesCount = await api<
    GetEpicIssuesCountQuery,
    GetEpicIssuesCountQueryVariables
  >(GET_EPIC_ISSUES_COUNT, {
    where: {
      epic_name: { _eq: String(epic) },
    },
  })

  const resultFilters = await api<
    GetFiltersWithEpicQuery,
    GetFiltersWithEpicQueryVariables
  >(GET_FILTERS_WITH_EPIC, {
    epicName: String(epic),
  })

  return {
    props: {
      burnup: result,
      count: resultIssuesCount,
      filters: resultFilters,
      initialDates,
      key: epic,
    },
  }
}

export default EpicsDetailPage<|MERGE_RESOLUTION|>--- conflicted
+++ resolved
@@ -1,4 +1,3 @@
-<<<<<<< HEAD
 import { useEffect, useRef, useState } from 'react'
 
 import { useInfiniteQuery } from '@tanstack/react-query'
@@ -8,12 +7,14 @@
 import { Breadcrumbs, EpicOverview, TableIssues } from '@/components'
 import { useDebounce } from '@/hooks/use-debounce'
 import { useIntersectionObserver } from '@/hooks/use-intersection-observer'
-=======
-import { Breadcrumbs } from '@/components/breadcrumbs'
-import { EpicOverview } from '@/components/epic-overview'
-import { TableIssues } from '@/components/table-issues'
->>>>>>> 8a3cf6ce
 import { InsightsLayout } from '@/layouts/insights-layout'
+import {
+  GET_BURNUP,
+  GET_EPIC_ISSUES_COUNT,
+  GET_EPIC_LINKS,
+  GET_FILTERS_WITH_EPIC,
+  GET_ISSUES_BY_EPIC,
+} from '@/lib/burnup'
 import { api } from '@/lib/graphql'
 import {
   useGetBurnupQuery,
@@ -22,11 +23,14 @@
 } from '@/lib/graphql/generated/hooks'
 import { Order_By } from '@/lib/graphql/generated/schemas'
 
+import type { BreadcrumbsProps } from '@/components/breadcrumbs'
 import type {
   GetBurnupQuery,
   GetBurnupQueryVariables,
   GetEpicIssuesCountQuery,
   GetEpicIssuesCountQueryVariables,
+  GetEpicMenuLinksQuery,
+  GetEpicMenuLinksQueryVariables,
   GetFiltersWithEpicQuery,
   GetFiltersWithEpicQueryVariables,
   GetIssuesByEpicQuery,
@@ -35,96 +39,17 @@
 import type { DateRange } from '@status-im/components/src/calendar/calendar'
 import type { GetServerSidePropsContext, Page } from 'next'
 
-const GET_BURNUP = /* GraphQL */ `
-  query getBurnup($epicName: String!, $from: timestamptz, $to: timestamptz) {
-    gh_burnup(
-      where: {
-        epic_name: { _eq: $epicName }
-        _or: [
-          {
-            _and: [
-              { date_field: { _gte: $from } }
-              { date_field: { _lt: $to } }
-            ]
-          }
-          {
-            _and: [
-              { date_field: { _gt: $from } }
-              { date_field: { _lte: $to } }
-            ]
-          }
-        ]
-      }
-      order_by: { date_field: asc }
-    ) {
-      epic_name
-      total_closed_issues
-      total_opened_issues
-      date_field
-    }
-  }
-`
-
-const GET_ISSUES_BY_EPIC = /* GraphQL */ `
-  query getIssuesByEpic(
-    $where: gh_epic_issues_bool_exp!
-    $limit: Int!
-    $offset: Int!
-    $orderBy: order_by
-  ) {
-    gh_epic_issues(
-      where: $where
-      order_by: { created_at: $orderBy }
-      limit: $limit
-      offset: $offset
-    ) {
-      assignee
-      author
-      closed_at
-      created_at
-      epic_color
-      epic_name
-      repository
-      stage
-      title
-      issue_number
-      issue_url
-    }
-  }
-`
-
-const GET_EPIC_ISSUES_COUNT = /* GraphQL */ `
-  query getEpicIssuesCount($where: gh_epic_issues_bool_exp!) {
-    gh_epic_issues(where: $where) {
-      closed_at
-    }
-  }
-`
-
-const GET_FILTERS_WITH_EPIC = /* GraphQL */ `
-  query getFiltersWithEpic($epicName: String!) {
-    authors: gh_epic_issues(
-      where: { epic_name: { _eq: $epicName }, author: { _is_null: false } }
-      distinct_on: author
-    ) {
-      author
-    }
-    assignees: gh_epic_issues(
-      where: { epic_name: { _eq: $epicName }, assignee: { _is_null: false } }
-      distinct_on: assignee
-    ) {
-      assignee
-    }
-    repos: gh_epic_issues(
-      where: { epic_name: { _eq: $epicName } }
-      distinct_on: repository
-    ) {
-      repository
-    }
-  }
-`
+type Epic = {
+  title: string
+  color: string
+
+  description: string
+}
 
 type Props = {
+  links: string[]
+  epic: Epic
+  breadcrumbs: BreadcrumbsProps['items']
   burnup: GetBurnupQuery
   count: GetEpicIssuesCountQuery
   filters: GetFiltersWithEpicQuery
@@ -141,6 +66,8 @@
 
   const { epic: epicName } = router.query
 
+  const { epic, breadcrumbs, links, initialDates } = props
+
   const [activeTab, setActiveTab] = useState<'open' | 'closed'>('open')
   const [selectedAuthors, setSelectedAuthors] = useState<string[]>([])
   const [selectedAssignees, setSelectedAssignees] = useState<string[]>([])
@@ -155,8 +82,8 @@
   const { data: dataBurnup } = useGetBurnupQuery(
     {
       epicName: epicName as string,
-      from: props.initialDates.from,
-      to: props.initialDates.to,
+      from: initialDates.from,
+      to: initialDates.to,
     },
     {
       initialData: props.burnup,
@@ -185,7 +112,6 @@
     open: dataCounter?.gh_epic_issues.filter(issue => !issue.closed_at).length,
   }
 
-<<<<<<< HEAD
   const burnup = dataBurnup?.gh_burnup || []
 
   const { data, isFetching, fetchNextPage, hasNextPage, isFetchingNextPage } =
@@ -262,79 +188,21 @@
       fetchNextPage()
     }
   }, [fetchNextPage, hasNextPage, isFetchingNextPage, isVisible])
-=======
-import { epics } from '.'
-
-import type { BreadcrumbsProps } from '@/components/breadcrumbs'
-import type { GetStaticPaths, GetStaticProps, Page } from 'next'
-
-type Params = { epic: string }
-
-type Epic = (typeof epics)[number]
-
-export const getStaticPaths: GetStaticPaths<Params> = async () => {
-  const paths = epics.map(epic => ({
-    params: { epic: epic.id },
-  }))
-
-  return { paths, fallback: false }
-}
-
-export const getStaticProps: GetStaticProps<Props, Params> = async context => {
-  const epic = epics.find(epic => epic.id === context.params!.epic)!
-
-  if (!epic) {
-    return {
-      // notFound: true,
-      redirect: { destination: '/insights/epics', permanent: false },
-    }
-  }
-
-  return {
-    props: {
-      epic,
-      breadcrumbs: [
-        {
-          label: 'Epics',
-          href: '/insights/epics',
-        },
-        {
-          label: epic.title,
-          href: `/insights/epics/${epic.id}`,
-        },
-      ],
-    },
-  }
-}
-
-type Props = {
-  epic: Epic
-  breadcrumbs: BreadcrumbsProps['items']
-}
-
-const EpicsDetailPage: Page<Props> = props => {
-  const { epic, breadcrumbs } = props
->>>>>>> 8a3cf6ce
 
   return (
-    <div>
+    <InsightsLayout links={links}>
       <Breadcrumbs items={breadcrumbs} />
-
       <div className="px-10 py-6">
         <EpicOverview
-<<<<<<< HEAD
-          title={epicName as string}
-=======
           title={epic.title}
           description={epic.description}
->>>>>>> 8a3cf6ce
           fullscreen
           burnup={burnup}
           selectedDates={selectedDates}
           setSelectedDates={setSelectedDates}
         />
       </div>
-      <div className="border-b border-neutral-10 px-10 py-6">
+      <div className="border-neutral-10 px-10 py-6">
         <TableIssues
           data={issues}
           count={count}
@@ -355,16 +223,27 @@
         />
         <div ref={endOfPageRef} />
       </div>
-    </div>
+    </InsightsLayout>
   )
 }
 
-EpicsDetailPage.getLayout = function getLayout(page) {
-  return <InsightsLayout>{page}</InsightsLayout>
-}
+export default EpicsDetailPage
 
 export async function getServerSideProps(context: GetServerSidePropsContext) {
   const { epic } = context.query
+
+  const links = await api<
+    GetEpicMenuLinksQuery,
+    GetEpicMenuLinksQueryVariables
+  >(GET_EPIC_LINKS)
+
+  const epicLinkExists = links?.gh_epics.find(link => link.epic_name === epic)
+
+  if (!epicLinkExists) {
+    return {
+      redirect: { destination: '/insights/epics', permanent: false },
+    }
+  }
 
   // TODO: get initial date based on the epic when available
   const initialDates = {
@@ -372,40 +251,54 @@
     to: format(new Date(), 'yyyy-MM-dd'),
   }
 
-  const result = await api<GetBurnupQuery, GetBurnupQueryVariables>(
-    GET_BURNUP,
-    {
+  const [resultBurnup, resultIssuesCount, resultFilters] = await Promise.all([
+    api<GetBurnupQuery, GetBurnupQueryVariables>(GET_BURNUP, {
       epicName: String(epic),
-      from: '2017-01-01',
-      to: format(new Date(), 'yyyy-MM-dd'),
-    }
-  )
-
-  const resultIssuesCount = await api<
-    GetEpicIssuesCountQuery,
-    GetEpicIssuesCountQueryVariables
-  >(GET_EPIC_ISSUES_COUNT, {
-    where: {
-      epic_name: { _eq: String(epic) },
-    },
-  })
-
-  const resultFilters = await api<
-    GetFiltersWithEpicQuery,
-    GetFiltersWithEpicQueryVariables
-  >(GET_FILTERS_WITH_EPIC, {
-    epicName: String(epic),
-  })
+      from: initialDates.from,
+      to: initialDates.to,
+    }),
+    api<GetEpicIssuesCountQuery, GetEpicIssuesCountQueryVariables>(
+      GET_EPIC_ISSUES_COUNT,
+      {
+        where: {
+          epic_name: { _eq: String(epic) },
+        },
+      }
+    ),
+    api<GetFiltersWithEpicQuery, GetFiltersWithEpicQueryVariables>(
+      GET_FILTERS_WITH_EPIC,
+      {
+        epicName: String(epic),
+      }
+    ),
+  ])
 
   return {
     props: {
-      burnup: result,
-      count: resultIssuesCount,
-      filters: resultFilters,
+      links:
+        links?.gh_epics
+          .filter(epic => epic.status === 'In Progress')
+          .map(epic => epic.epic_name) || [],
+      burnup: resultBurnup?.gh_burnup || [],
+      count: resultIssuesCount?.gh_epic_issues,
+      filters: resultFilters || [],
       initialDates,
+      epic: {
+        title: String(epic),
+        description: '',
+        color: '',
+      },
+      breadcrumbs: [
+        {
+          label: 'Epics',
+          href: '/insights/epics',
+        },
+        {
+          label: "Epic's name",
+          href: `/insights/epics/${epic}`,
+        },
+      ],
       key: epic,
     },
   }
-}
-
-export default EpicsDetailPage+}