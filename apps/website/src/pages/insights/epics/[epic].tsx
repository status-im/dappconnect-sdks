--- conflicted
+++ resolved
@@ -57,14 +57,8 @@
 
   return (
     <div>
-<<<<<<< HEAD
       <Breadcrumbs items={breadcrumbs} />
 
-=======
-      <div className="border-b border-neutral-10 px-5 py-3">
-        <Breadcrumbs />
-      </div>
->>>>>>> 9479b4bb
       <div className="px-10 py-6">
         <EpicOverview
           title={epic.title}
