<<<<<<< HEAD
import { useEffect, useRef } from 'react'

import { useInfiniteQuery } from '@tanstack/react-query'
import { useRouter } from 'next/router'

import { Breadcrumbs } from '@/components'
import { EpicOverview } from '@/components/epic-overview'
import { TableIssues } from '@/components/table-issues'
import { useIntersectionObserver } from '@/hooks/use-intersection-observer'
=======
import { Breadcrumbs, EpicOverview, TableIssues } from '@/components'
>>>>>>> 2b6ef64f
import { InsightsLayout } from '@/layouts/insights-layout'
import { api } from '@/lib/graphql'

import type {
  GetBurnupQuery,
  GetBurnupQueryVariables,
  GetEpicIssuesCountQuery,
  GetEpicIssuesCountQueryVariables,
  GetIssuesByEpicQuery,
  GetIssuesByEpicQueryVariables,
} from '@/lib/graphql/generated/operations'
import type { GetServerSidePropsContext, Page } from 'next'

const GET_BURNUP = /* GraphQL */ `
  query getBurnup($epicName: String!) {
    gh_burnup(
      where: { epic_name: { _eq: $epicName } }
      order_by: { date_field: asc }
    ) {
      author
      assignee
      cumulative_closed_issues
      cumulative_opened_issues
      date_field
      epic_name
      epic_color
      repository
    }
  }
`

const GET_ISSUES_BY_EPIC = /* GraphQL */ `
  query getIssuesByEpic($epicName: String!, $limit: Int!, $offset: Int!) {
    gh_epic_issues(
      where: { epic_name: { _eq: $epicName } }
      order_by: { created_at: desc }
      limit: $limit
      offset: $offset
    ) {
      assignee
      author
      closed_at
      created_at
      epic_color
      epic_name
      repository
      stage
      title
      issue_number
    }
  }
`

const GET_EPIC_ISSUES_COUNT = /* GraphQL */ `
  query getEpicIssuesCount($epicName: String!) {
    gh_epic_issues(where: { epic_name: { _eq: $epicName } }) {
      closed_at
    }
  }
`

type Props = {
  burnup: GetBurnupQuery['gh_burnup']
  count: {
    total: number
    closed: number
    open: number
  }
}

const LIMIT = 10

const EpicsDetailPage: Page<Props> = props => {
  const router = useRouter()

  const { epic: epicName } = router.query

  const { data, fetchNextPage, hasNextPage, isFetchingNextPage } =
    useInfiniteQuery(
      ['getIssuesByEpic', epicName],
      async ({ pageParam = 0 }) => {
        const result = await api<
          GetIssuesByEpicQuery,
          GetIssuesByEpicQueryVariables
        >(GET_ISSUES_BY_EPIC, {
          epicName: epicName as string,
          limit: LIMIT,
          offset: pageParam,
        })

        return result?.gh_epic_issues || []
      },
      {
        getNextPageParam: (lastPage, pages) => {
          if (lastPage.length < LIMIT) {
            return undefined
          }

          return pages.length * LIMIT
        },
      }
    )

  const burnup = props.burnup || []

  const issues =
    data?.pages.reduce((acc, page) => {
      return [...acc, ...page]
    }, []) || []

  const endOfPageRef = useRef<HTMLDivElement | null>(null)
  const entry = useIntersectionObserver(endOfPageRef, {})
  const isVisible = !!entry?.isIntersecting

  useEffect(() => {
    if (isVisible && !isFetchingNextPage && hasNextPage) {
      fetchNextPage()
    }
  }, [fetchNextPage, hasNextPage, isFetchingNextPage, isVisible])

  return (
    <div>
      <div className="border-b border-neutral-10 px-5 py-3">
        <Breadcrumbs />
      </div>
      <div className="border-b border-neutral-10 px-10 py-6">
        <EpicOverview
          title="Communities protocol"
          description="Detecting keycard reader removal for the beginning of each flow"
          fullscreen
          burnup={burnup}
        />
<<<<<<< HEAD
=======
      </div>
      <div className="border-b border-neutral-10 px-10 py-6">
>>>>>>> 2b6ef64f
        <div role="separator" className="-mx-6 my-6 h-px bg-neutral-10" />
        <TableIssues
          data={issues}
          count={props.count}
          isLoading={isFetchingNextPage}
        />
        <div ref={endOfPageRef} />
      </div>
    </div>
  )
}

EpicsDetailPage.getLayout = function getLayout(page) {
  return <InsightsLayout>{page}</InsightsLayout>
}

export async function getServerSideProps(context: GetServerSidePropsContext) {
  const { epic } = context.query

  const result = await api<GetBurnupQuery, GetBurnupQueryVariables>(
    GET_BURNUP,
    {
      epicName: String(epic),
    }
  )

  const resultIssuesCount = await api<
    GetEpicIssuesCountQuery,
    GetEpicIssuesCountQueryVariables
  >(GET_EPIC_ISSUES_COUNT, {
    epicName: String(epic),
  })

  const count = {
    total: resultIssuesCount.gh_epic_issues.length,
    closed: resultIssuesCount.gh_epic_issues.filter(issue => issue.closed_at)
      .length,
    open: resultIssuesCount.gh_epic_issues.filter(issue => !issue.closed_at)
      .length,
  }

  return {
    props: {
      burnup: result.gh_burnup || [],
      count,
    },
  }
}

export default EpicsDetailPage<|MERGE_RESOLUTION|>--- conflicted
+++ resolved
@@ -1,16 +1,10 @@
-<<<<<<< HEAD
 import { useEffect, useRef } from 'react'
 
 import { useInfiniteQuery } from '@tanstack/react-query'
 import { useRouter } from 'next/router'
 
-import { Breadcrumbs } from '@/components'
-import { EpicOverview } from '@/components/epic-overview'
-import { TableIssues } from '@/components/table-issues'
+import { Breadcrumbs, EpicOverview, TableIssues } from '@/components'
 import { useIntersectionObserver } from '@/hooks/use-intersection-observer'
-=======
-import { Breadcrumbs, EpicOverview, TableIssues } from '@/components'
->>>>>>> 2b6ef64f
 import { InsightsLayout } from '@/layouts/insights-layout'
 import { api } from '@/lib/graphql'
 
@@ -143,11 +137,8 @@
           fullscreen
           burnup={burnup}
         />
-<<<<<<< HEAD
-=======
       </div>
       <div className="border-b border-neutral-10 px-10 py-6">
->>>>>>> 2b6ef64f
         <div role="separator" className="-mx-6 my-6 h-px bg-neutral-10" />
         <TableIssues
           data={issues}
