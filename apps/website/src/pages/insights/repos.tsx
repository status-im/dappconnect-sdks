--- conflicted
+++ resolved
@@ -74,11 +74,10 @@
 
       <div className="grid grid-cols-3 gap-5">
         {repos.map(repo => (
-<<<<<<< HEAD
           <Shadow key={repo.name}>
             <Link
               href={`https://github.com/status-im/${repo.name}`}
-              className="border-neutral-10 hover:border-neutral-40 flex h-[124px] flex-col justify-between rounded-2xl border px-4 py-3 transition-colors duration-200"
+              className="flex h-[124px] flex-col justify-between rounded-2xl border border-neutral-10 px-4 py-3 transition-colors duration-200 hover:border-neutral-40"
             >
               <div className="flex flex-col">
                 <Text size={15} weight="semibold">
@@ -88,19 +87,6 @@
                   {repo.description}
                 </Text>
               </div>
-=======
-          <Link
-            key={repo.name}
-            href={`https://github.com/status-im/${repo.name}`}
-            className="flex h-[124px] flex-col rounded-2xl border border-neutral-10 px-4 py-3 transition-colors duration-200 hover:border-neutral-40"
-          >
-            <Text size={15} weight="semibold">
-              {repo.name}
-            </Text>
-            <Text size={15} color="$neutral-50">
-              {repo.description}
-            </Text>
->>>>>>> 9d2b3e9c
 
               <div className="flex gap-3 pt-4">
                 <div className="flex items-center">
