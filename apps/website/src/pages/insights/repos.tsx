import { Shadow, Text } from '@status-im/components'
import { OpenIcon, UnlockedIcon } from '@status-im/icons'

import { Link } from '@/components/link'
import { InsightsLayout } from '@/layouts/insights-layout'
import { api } from '@/lib/graphql'
import { useGetRepositoriesQuery } from '@/lib/graphql/generated/hooks'

import type {
  GetRepositoriesQuery,
  GetRepositoriesQueryVariables,
} from '@/lib/graphql/generated/operations'
import type { Page } from 'next'

<<<<<<< HEAD
const GET_REPOS = /* GraphQL */ `
  query getRepositories {
    gh_repositories {
      description
      full_name
      name
      open_issues_count
      stargazers_count
      visibility
    }
  }
`

type Props = {
  repos: GetRepositoriesQuery
}

const ReposPage: Page<Props> = props => {
  const { data, isLoading } = useGetRepositoriesQuery(undefined, {
    initialData: props.repos,
  })

  if (isLoading) {
    return <div>Loading...</div>
  }

  const repos = data?.gh_repositories || []
=======
const repos = [
  {
    name: 'status-web',
    description: 'a free (libre) open source, mobile OS for Ethereum.',
    issues: 10,
    stars: 5,
  },
  {
    name: 'status-mobile',
    description: 'a free (libre) open source, mobile OS for Ethereum.',
    issues: 10,
    stars: 5,
  },
  {
    name: 'status-desktop',
    description: 'a free (libre) open source, mobile OS for Ethereum.',
    issues: 10,
    stars: 5,
  },
  {
    name: 'status-go',
    description: 'a free (libre) open source, mobile OS for Ethereum.',
    issues: 10,
    stars: 5,
  },
  {
    name: 'nim-waku',
    description: 'a free (libre) open source, mobile OS for Ethereum.',
    issues: 10,
    stars: 5,
  },
  {
    name: 'go-waku',
    description: 'a free (libre) open source, mobile OS for Ethereum.',
    issues: 10,
    stars: 5,
  },
  {
    name: 'js-waku',
    description: 'a free (libre) open source, mobile OS for Ethereum.',
    issues: 10,
    stars: 5,
  },
  {
    name: 'nimbus-eth2',
    description: 'a free (libre) open source, mobile OS for Ethereum.',
    issues: 10,
    stars: 5,
  },
  {
    name: 'help.status.im',
    description: 'help.status.im',
    issues: 10,
    stars: 5,
  },
]
>>>>>>> 2b6ef64f

  return (
    <div className="p-10">
      <div className="mb-6">
        <Text size={27} weight="semibold">
          Repos
        </Text>
      </div>

      <div className="grid grid-cols-3 gap-5">
        {repos.map(repo => (
<<<<<<< HEAD
          <Link
            key={repo.name}
            href={`https://github.com/status-im/${repo.name}`}
            className="flex h-[124px] flex-col justify-between rounded-2xl border border-neutral-10 px-4 py-3 transition-colors duration-200 hover:border-neutral-40"
          >
            <div className="flex flex-col">
              <Text size={15} weight="semibold">
                {repo.name}
              </Text>
              <Text size={15} color="$neutral-50" truncate>
                {repo.description}
              </Text>
            </div>

            <div className="flex gap-3 pt-4">
              <Text size={13} weight="medium" color="$neutral-50">
                {repo.visibility}
              </Text>
              <Text size={13} weight="medium" color="$neutral-50">
                {repo.open_issues_count} Issues
              </Text>
              <Text size={13} weight="medium" color="$neutral-50">
                {repo.stargazers_count} Stars
              </Text>
            </div>
          </Link>
=======
          <Shadow key={repo.name}>
            <Link
              href={`https://github.com/status-im/${repo.name}`}
              className="flex h-[124px] flex-col justify-between rounded-2xl border border-neutral-10 px-4 py-3 transition-colors duration-200 hover:border-neutral-40"
            >
              <div className="flex flex-col">
                <Text size={15} weight="semibold">
                  {repo.name}
                </Text>
                <Text size={15} color="$neutral-50">
                  {repo.description}
                </Text>
              </div>

              <div className="flex gap-3 pt-4">
                <div className="flex items-center">
                  <div className="pr-1">
                    <UnlockedIcon size={12} color="$neutral-50" />
                  </div>
                  <Text size={13} weight="medium" color="$neutral-100">
                    Public
                  </Text>
                </div>
                <div className="flex items-center">
                  <div className="pr-1">
                    <OpenIcon size={12} color="$neutral-50" />
                  </div>
                  <Text size={13} weight="medium" color="$neutral-100">
                    42 issues
                  </Text>
                </div>
                <div className="flex items-center">
                  <div className="pr-1">
                    <OpenIcon size={12} color="$neutral-50" />
                  </div>
                  <Text size={13} weight="medium" color="$neutral-100">
                    32
                  </Text>
                </div>
              </div>
            </Link>
          </Shadow>
>>>>>>> 2b6ef64f
        ))}
      </div>
    </div>
  )
}

ReposPage.getLayout = function getLayout(page) {
  return <InsightsLayout>{page}</InsightsLayout>
}

export async function getStaticProps() {
  const result = await api<GetRepositoriesQuery, GetRepositoriesQueryVariables>(
    GET_REPOS,
    undefined
  )

  return { props: { repos: result.gh_repositories || [] } }
}

export default ReposPage<|MERGE_RESOLUTION|>--- conflicted
+++ resolved
@@ -12,7 +12,6 @@
 } from '@/lib/graphql/generated/operations'
 import type { Page } from 'next'
 
-<<<<<<< HEAD
 const GET_REPOS = /* GraphQL */ `
   query getRepositories {
     gh_repositories {
@@ -40,64 +39,6 @@
   }
 
   const repos = data?.gh_repositories || []
-=======
-const repos = [
-  {
-    name: 'status-web',
-    description: 'a free (libre) open source, mobile OS for Ethereum.',
-    issues: 10,
-    stars: 5,
-  },
-  {
-    name: 'status-mobile',
-    description: 'a free (libre) open source, mobile OS for Ethereum.',
-    issues: 10,
-    stars: 5,
-  },
-  {
-    name: 'status-desktop',
-    description: 'a free (libre) open source, mobile OS for Ethereum.',
-    issues: 10,
-    stars: 5,
-  },
-  {
-    name: 'status-go',
-    description: 'a free (libre) open source, mobile OS for Ethereum.',
-    issues: 10,
-    stars: 5,
-  },
-  {
-    name: 'nim-waku',
-    description: 'a free (libre) open source, mobile OS for Ethereum.',
-    issues: 10,
-    stars: 5,
-  },
-  {
-    name: 'go-waku',
-    description: 'a free (libre) open source, mobile OS for Ethereum.',
-    issues: 10,
-    stars: 5,
-  },
-  {
-    name: 'js-waku',
-    description: 'a free (libre) open source, mobile OS for Ethereum.',
-    issues: 10,
-    stars: 5,
-  },
-  {
-    name: 'nimbus-eth2',
-    description: 'a free (libre) open source, mobile OS for Ethereum.',
-    issues: 10,
-    stars: 5,
-  },
-  {
-    name: 'help.status.im',
-    description: 'help.status.im',
-    issues: 10,
-    stars: 5,
-  },
-]
->>>>>>> 2b6ef64f
 
   return (
     <div className="p-10">
@@ -106,37 +47,8 @@
           Repos
         </Text>
       </div>
-
       <div className="grid grid-cols-3 gap-5">
         {repos.map(repo => (
-<<<<<<< HEAD
-          <Link
-            key={repo.name}
-            href={`https://github.com/status-im/${repo.name}`}
-            className="flex h-[124px] flex-col justify-between rounded-2xl border border-neutral-10 px-4 py-3 transition-colors duration-200 hover:border-neutral-40"
-          >
-            <div className="flex flex-col">
-              <Text size={15} weight="semibold">
-                {repo.name}
-              </Text>
-              <Text size={15} color="$neutral-50" truncate>
-                {repo.description}
-              </Text>
-            </div>
-
-            <div className="flex gap-3 pt-4">
-              <Text size={13} weight="medium" color="$neutral-50">
-                {repo.visibility}
-              </Text>
-              <Text size={13} weight="medium" color="$neutral-50">
-                {repo.open_issues_count} Issues
-              </Text>
-              <Text size={13} weight="medium" color="$neutral-50">
-                {repo.stargazers_count} Stars
-              </Text>
-            </div>
-          </Link>
-=======
           <Shadow key={repo.name}>
             <Link
               href={`https://github.com/status-im/${repo.name}`}
@@ -146,7 +58,7 @@
                 <Text size={15} weight="semibold">
                   {repo.name}
                 </Text>
-                <Text size={15} color="$neutral-50">
+                <Text size={15} color="$neutral-50" truncate>
                   {repo.description}
                 </Text>
               </div>
@@ -157,29 +69,28 @@
                     <UnlockedIcon size={12} color="$neutral-50" />
                   </div>
                   <Text size={13} weight="medium" color="$neutral-100">
-                    Public
+                    {repo.visibility}
                   </Text>
                 </div>
                 <div className="flex items-center">
                   <div className="pr-1">
                     <OpenIcon size={12} color="$neutral-50" />
                   </div>
-                  <Text size={13} weight="medium" color="$neutral-100">
-                    42 issues
+                  <Text size={13} weight="medium" color="$neutral-50">
+                    {repo.open_issues_count} Issues
                   </Text>
                 </div>
                 <div className="flex items-center">
                   <div className="pr-1">
                     <OpenIcon size={12} color="$neutral-50" />
                   </div>
-                  <Text size={13} weight="medium" color="$neutral-100">
-                    32
+                  <Text size={13} weight="medium" color="$neutral-50">
+                    {repo.stargazers_count} Stars
                   </Text>
                 </div>
               </div>
             </Link>
           </Shadow>
->>>>>>> 2b6ef64f
         ))}
       </div>
     </div>
