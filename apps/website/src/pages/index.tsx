import { Button, Text } from '@status-im/components'
import { DownloadIcon, PlayIcon } from '@status-im/icons'

import { AppLayout } from '@/layouts/app-layout'

import type { Page } from 'next'

const HomePage: Page = () => {
  return (
    <>
<<<<<<< HEAD
      <div className="px-5 py-32 lg:px-40">
        <div className="mb-40 grid gap-8 px-5 ">
=======
      <div className="mx-1 rounded-3xl bg-white-100 py-32">
        <div className="mx-40 mb-40 grid gap-8">
>>>>>>> b63515e6
          <div className="grid gap-6">
            <h1 className="text-7xl font-bold">
              Make the
              <br />
              jump to web3
            </h1>

            <Text size={19}>
              An open source, decentralized communication super app
            </Text>
          </div>

          <div className="grid gap-4">
            <div className="flex flex-col gap-3 lg:flex-col">
              <Button size={40} icon={<DownloadIcon size={20} />}>
                Sign up for early access
              </Button>
              <Button size={40} variant="outline" icon={<PlayIcon size={20} />}>
                Watch Video
              </Button>
            </div>
            <Text size={11} color="$neutral-50">
              Avaliable for Mac, Windows, Linux, iOS & Android
            </Text>
          </div>
        </div>

        <FeatureSection
          title={`Discover your \n community`}
          description="Join self-sovereign decentralized communities and start chatting."
        />
      </div>

      <div className="text-center">
        <h2 className="text-4xl text-white-100">
          Own a community? Time to take back control!
        </h2>
        <Text size={19} color="$white-100">
          {"Don't give Discord and Telegram power over your community."}
        </Text>
      </div>

      <div className="mx-1 space-y-[200px] rounded-3xl bg-white-100 py-32">
        <FeatureSection
          title={`Chat privately\nwith friends`}
          description="Protect your right to free speech with e2e encryption & metadata privacy."
        />
        <FeatureSection
          title={`Own your\ncrypto`}
          description="Own your keys to safely send and manage your assets and collectibles."
        />
        <FeatureSection
          title={`Explore the\nworld of web3`}
          description="Browse decentralized exchanges, marketplaces, and social networks"
        />

        <FeatureGrid />
      </div>
    </>
  )
}

type FeatureSectionProps = {
  title: string
  description: string
}

const FeatureSection = ({ title, description }: FeatureSectionProps) => {
  return (
    <section className="px-10">
      <div className="mb-24 flex flex-col justify-between lg:flex-row">
        <h2 className="flex-1 whitespace-pre-line text-6xl font-bold">
          {title}
        </h2>

        <div className="flex flex-col gap-4">
          <Text size={27}>{description}</Text>
          <Text size={27} weight="medium">
            Learn More
          </Text>
        </div>
      </div>

      <FeatureGrid />
    </section>
  )
}

const FeatureGrid = () => {
  return (
    <div className="grid h-[800px] grid-cols-3 grid-rows-2 gap-5">
      <div className="row-span-2 rounded-[32px] border border-neutral-80/5">
        <Text size={27} weight="semibold">
          Title
        </Text>
      </div>
      <div className="rounded-[32px] border border-neutral-80/5">
        <Text size={27} weight="semibold">
          Title
        </Text>
      </div>
      <div className="row-span-2 rounded-[32px] border border-neutral-80/5">
        <Text size={27} weight="semibold">
          Title
        </Text>
      </div>
      <div className="rounded-[32px] border border-neutral-80/5">
        <Text size={27} weight="semibold">
          Title
        </Text>
      </div>
    </div>
  )
}

HomePage.getLayout = function getLayout(page) {
  return <AppLayout>{page}</AppLayout>
}

export default HomePage<|MERGE_RESOLUTION|>--- conflicted
+++ resolved
@@ -8,13 +8,8 @@
 const HomePage: Page = () => {
   return (
     <>
-<<<<<<< HEAD
       <div className="px-5 py-32 lg:px-40">
         <div className="mb-40 grid gap-8 px-5 ">
-=======
-      <div className="mx-1 rounded-3xl bg-white-100 py-32">
-        <div className="mx-40 mb-40 grid gap-8">
->>>>>>> b63515e6
           <div className="grid gap-6">
             <h1 className="text-7xl font-bold">
               Make the
