--- conflicted
+++ resolved
@@ -1,39 +1,3 @@
-<<<<<<< HEAD
-import { AppLayout, PageBody } from '@/layouts/app-layout'
-
-import type {
-  GetStaticPaths,
-  GetStaticProps,
-  InferGetStaticPropsType,
-  Page,
-} from 'next'
-
-type Params = { slug: string[] }
-
-export const getStaticPaths: GetStaticPaths<Params> = async () => {
-  // TODO: fetch from Ghost
-  return { paths: [], fallback: false }
-}
-
-type Post = {
-  id: string
-}
-
-export const getStaticProps: GetStaticProps<
-  { post: Post },
-  Params
-> = async () => {
-  return { notFound: true }
-  // return { props: {  } }
-}
-
-type Props = InferGetStaticPropsType<typeof getStaticProps>
-
-const BlogDetailPage: Page<Props> = (props: Props) => {
-  const { post } = props
-
-  return <PageBody>{post.id}</PageBody>
-=======
 import { createElement, Fragment, useMemo } from 'react'
 
 import { Avatar, Provider, Tag, Text } from '@status-im/components'
@@ -42,13 +6,14 @@
 import rehypeReact from 'rehype-react'
 import { unified } from 'unified'
 
-import { Breadcrumbs } from '@/components'
+import { Breadcrumbs } from '@/components/breadcrumbs'
 import { formatDate } from '@/components/chart/utils/format-time'
 import { AppLayout } from '@/layouts/app-layout'
 import { getPostBySlug, getPostsByTagSlug, getPostSlugs } from '@/lib/ghost'
 
 import { PostCard } from '.'
 
+import type { BreadcrumbsProps } from '@/components/breadcrumbs'
 import type { PostOrPage } from '@tryghost/content-api'
 import type {
   GetStaticPaths,
@@ -73,6 +38,7 @@
   {
     post: PostOrPage
     relatedPosts: PostOrPage[]
+    breadcrumbs: BreadcrumbsProps['items']
   },
   Params
 > = async context => {
@@ -135,6 +101,18 @@
 
   const html = renderToString(<Provider>{r}</Provider>)
 
+  // root
+  const breadcrumbs = [
+    {
+      label: 'Blog',
+      href: '/blog',
+    },
+    {
+      label: post.title!,
+      href: `/blog/${post.slug}`,
+    },
+  ]
+
   return {
     props: {
       post: {
@@ -143,13 +121,14 @@
         hhh: html,
       },
       relatedPosts,
+      breadcrumbs,
     },
   }
 }
 
 type Props = InferGetStaticPropsType<typeof getStaticProps>
 
-const BlogDetailPage: Page<Props> = ({ post, relatedPosts }) => {
+const BlogDetailPage: Page<Props> = ({ post, relatedPosts, breadcrumbs }) => {
   const author = post.primary_author!
 
   // todo?: MOVE TO SERVER SIDE
@@ -198,7 +177,7 @@
   return (
     <div className="min-h-[900px] rounded-3xl bg-white-100 lg:mx-1">
       <div className="border-b border-neutral-10 px-5 py-[13px]">
-        <Breadcrumbs cutFirstSegment={false} />
+        <Breadcrumbs items={breadcrumbs} />
       </div>
 
       <div className="mx-auto flex max-w-2xl flex-col gap-3 px-5 pb-6 pt-12 lg:pt-20">
@@ -282,7 +261,6 @@
       /> */}
     </div>
   )
->>>>>>> 9479b4bb
 }
 
 BlogDetailPage.getLayout = function getLayout(page) {
