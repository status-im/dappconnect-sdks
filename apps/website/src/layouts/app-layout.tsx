<<<<<<< HEAD
import * as NavigationMenu from '@radix-ui/react-navigation-menu'
import { Button, Text } from '@status-im/components'
import { ChevronRightIcon, DownloadIcon, ExternalIcon } from '@status-im/icons'
import { cx } from 'class-variance-authority'

import { Logo } from '@/components/logo'
import { NavMenu } from '@/components/nav-menu'
import { PageFooter } from '@/components/page-footer'
import { ROUTES } from '@/config/routes'

import { Link } from '../components/link'

import type { PageLayout } from 'next'
import type React from 'react'

export const AppLayout: PageLayout = page => {
  return (
    <>
      <NavMenu />
      <div className="min-h-full bg-neutral-100">
        <NavigationMenu.Root>
          <div className="flex items-center px-6">
            <div className="mr-5">
              <Link href="/">
                <Logo />
              </Link>
            </div>

            <div className="flex-1">
              <NavigationMenu.List className="flex items-center">
                {Object.entries(ROUTES).map(([name, links]) => (
                  <NavigationMenu.Item key={name}>
                    <NavigationMenu.Trigger className="py-4 pr-5 aria-expanded:opacity-50">
                      <Text size={15} weight="medium" color="$white-100">
                        {name}
                      </Text>
                    </NavigationMenu.Trigger>
                    <NavigationMenu.Content className="grid gap-3 pb-8 pl-[164px] pt-3">
                      {links.map(link => {
                        const external = link.href.startsWith('http')

                        return (
                          <NavigationMenu.Link key={link.name} asChild>
                            <Link
                              href={link.href}
                              className="flex items-center gap-1"
                            >
                              <Text
                                size={27}
                                weight="semibold"
                                color="$white-100"
                              >
                                {link.name}
                              </Text>
                              {external && (
                                <ExternalIcon size={20} color="$white-100" />
                              )}
                            </Link>
                          </NavigationMenu.Link>
                        )
                      })}
                    </NavigationMenu.Content>
                  </NavigationMenu.Item>
                ))}
              </NavigationMenu.List>
            </div>

            <div className="flex justify-end">
              <Button
                size={32}
                variant="darkGrey"
                icon={<DownloadIcon size={20} />}
              >
                Sign up for early access
              </Button>
            </div>
          </div>
          <NavigationMenu.Viewport
            className={cx([
              'data-[state=open]:animate-heightIn data-[state=closed]:animate-heightOut',
              'transition-height h-[var(--radix-navigation-menu-viewport-height)]',
              // 'data-[state=open]:animate-heightIn animate-',
              // 'data-[state=closed]:animate-heightOut',
              // 'transition-height h-[var(--radix-navigation-menu-viewport-height)]',
              // 'transition-height mb-8 h-[var(--radix-navigation-menu-viewport-height)] duration-1000',
              // 'h-[var(--radix-navigation-menu-viewport-height)]',
              // 'data-[state=open]:animate-scaleIn data-[state=closed]:animate-scaleOut relative mt-[10px] h-[var(--radix-navigation-menu-viewport-height)] w-full origin-[top_center] overflow-hidden rounded-[6px] bg-white transition-[width,height] duration-300 sm:w-[var(--radix-navigation-menu-viewport-width)]',
            ])}
          />
        </NavigationMenu.Root>
=======
import { Footer } from '@/components/footer/footer'
import { FooterMobile } from '@/components/footer/footer-mobile'
import { FloatingMenu } from '@/components/navigation/floating-menu'
import { NavDesktop } from '@/components/navigation/nav-desktop'
import { NavMobile } from '@/components/navigation/nav-mobile'
import { Prefooter } from '@/components/pre-footer'

import type { ReactElement } from 'react'

type AppLayoutProps = {
  hasPreFooter?: boolean
  children: ReactElement
}

export const AppLayout: React.FC<AppLayoutProps> = ({
  hasPreFooter = true,
  children,
}) => {
  return (
    <>
      <FloatingMenu />
      <div className="min-h-full w-full bg-neutral-100">
        <NavDesktop />
        <NavMobile />
>>>>>>> 9479b4bb

        {/* ROUNDED WHITE BG */}
        <div className="flex justify-center lg:p-1">
          {/* TODO Check max-width to use */}
          <div className="min-h-[900px] w-full rounded-3xl bg-white-100">
            {children}
          </div>
        </div>
        {hasPreFooter && <Prefooter />}
        <Footer hasBorderTop={hasPreFooter} />
        <FooterMobile hasBorderTop={hasPreFooter} />
      </div>
    </>
  )
}

export const PageBody = ({ children }: { children: React.ReactNode }) => {
  return (
    <div className="bg-white-100 mx-1 min-h-[900px] rounded-3xl">
      {children}
    </div>
  )
}

type BreadcrumbsProps = {
  action?: React.ReactNode
}

export const Breadcrumbs = (props: BreadcrumbsProps) => {
  const { action = null } = props

  return (
    <div className="border-neutral-10 flex h-12 items-center justify-between border-b px-5">
      <div className="flex gap-3">
        <Text size={15} weight="medium">
          Status Help
        </Text>
        <ChevronRightIcon size={20} />
        <Text size={15} weight="medium">
          Getting started
        </Text>
        <ChevronRightIcon size={20} />
        <Text size={15} weight="medium">
          Amazing document that will helps the user in the app
        </Text>
      </div>

      {action}
    </div>
  )
}

// Breadcrumbs.Item = ({ children, href }) => {}<|MERGE_RESOLUTION|>--- conflicted
+++ resolved
@@ -1,95 +1,6 @@
-<<<<<<< HEAD
-import * as NavigationMenu from '@radix-ui/react-navigation-menu'
-import { Button, Text } from '@status-im/components'
-import { ChevronRightIcon, DownloadIcon, ExternalIcon } from '@status-im/icons'
-import { cx } from 'class-variance-authority'
+import { Text } from '@status-im/components'
+import { ChevronRightIcon } from '@status-im/icons'
 
-import { Logo } from '@/components/logo'
-import { NavMenu } from '@/components/nav-menu'
-import { PageFooter } from '@/components/page-footer'
-import { ROUTES } from '@/config/routes'
-
-import { Link } from '../components/link'
-
-import type { PageLayout } from 'next'
-import type React from 'react'
-
-export const AppLayout: PageLayout = page => {
-  return (
-    <>
-      <NavMenu />
-      <div className="min-h-full bg-neutral-100">
-        <NavigationMenu.Root>
-          <div className="flex items-center px-6">
-            <div className="mr-5">
-              <Link href="/">
-                <Logo />
-              </Link>
-            </div>
-
-            <div className="flex-1">
-              <NavigationMenu.List className="flex items-center">
-                {Object.entries(ROUTES).map(([name, links]) => (
-                  <NavigationMenu.Item key={name}>
-                    <NavigationMenu.Trigger className="py-4 pr-5 aria-expanded:opacity-50">
-                      <Text size={15} weight="medium" color="$white-100">
-                        {name}
-                      </Text>
-                    </NavigationMenu.Trigger>
-                    <NavigationMenu.Content className="grid gap-3 pb-8 pl-[164px] pt-3">
-                      {links.map(link => {
-                        const external = link.href.startsWith('http')
-
-                        return (
-                          <NavigationMenu.Link key={link.name} asChild>
-                            <Link
-                              href={link.href}
-                              className="flex items-center gap-1"
-                            >
-                              <Text
-                                size={27}
-                                weight="semibold"
-                                color="$white-100"
-                              >
-                                {link.name}
-                              </Text>
-                              {external && (
-                                <ExternalIcon size={20} color="$white-100" />
-                              )}
-                            </Link>
-                          </NavigationMenu.Link>
-                        )
-                      })}
-                    </NavigationMenu.Content>
-                  </NavigationMenu.Item>
-                ))}
-              </NavigationMenu.List>
-            </div>
-
-            <div className="flex justify-end">
-              <Button
-                size={32}
-                variant="darkGrey"
-                icon={<DownloadIcon size={20} />}
-              >
-                Sign up for early access
-              </Button>
-            </div>
-          </div>
-          <NavigationMenu.Viewport
-            className={cx([
-              'data-[state=open]:animate-heightIn data-[state=closed]:animate-heightOut',
-              'transition-height h-[var(--radix-navigation-menu-viewport-height)]',
-              // 'data-[state=open]:animate-heightIn animate-',
-              // 'data-[state=closed]:animate-heightOut',
-              // 'transition-height h-[var(--radix-navigation-menu-viewport-height)]',
-              // 'transition-height mb-8 h-[var(--radix-navigation-menu-viewport-height)] duration-1000',
-              // 'h-[var(--radix-navigation-menu-viewport-height)]',
-              // 'data-[state=open]:animate-scaleIn data-[state=closed]:animate-scaleOut relative mt-[10px] h-[var(--radix-navigation-menu-viewport-height)] w-full origin-[top_center] overflow-hidden rounded-[6px] bg-white transition-[width,height] duration-300 sm:w-[var(--radix-navigation-menu-viewport-width)]',
-            ])}
-          />
-        </NavigationMenu.Root>
-=======
 import { Footer } from '@/components/footer/footer'
 import { FooterMobile } from '@/components/footer/footer-mobile'
 import { FloatingMenu } from '@/components/navigation/floating-menu'
@@ -114,7 +25,6 @@
       <div className="min-h-full w-full bg-neutral-100">
         <NavDesktop />
         <NavMobile />
->>>>>>> 9479b4bb
 
         {/* ROUNDED WHITE BG */}
         <div className="flex justify-center lg:p-1">
@@ -133,7 +43,7 @@
 
 export const PageBody = ({ children }: { children: React.ReactNode }) => {
   return (
-    <div className="bg-white-100 mx-1 min-h-[900px] rounded-3xl">
+    <div className="mx-1 min-h-[900px] rounded-3xl bg-white-100">
       {children}
     </div>
   )
@@ -147,7 +57,7 @@
   const { action = null } = props
 
   return (
-    <div className="border-neutral-10 flex h-12 items-center justify-between border-b px-5">
+    <div className="flex h-12 items-center justify-between border-b border-neutral-10 px-5">
       <div className="flex gap-3">
         <Text size={15} weight="medium">
           Status Help
