{
  "name": "web",
  "private": true,
  "version": "0.0.0",
  "scripts": {
    "dev": "TAMAGUI_TARGET=web vite",
    "build": "tsc && TAMAGUI_TARGET=web vite build",
    "preview": "TAMAGUI_TARGET=web vite preview",
    "lint": "eslint src",
    "typecheck": "tsc",
    "clean": "rimraf node_modules dist .turbo"
  },
  "dependencies": {
<<<<<<< HEAD
    "@status-im/components": "workspace:*",
    "@status-im/icons": "workspace:*",
    "@tamagui/core": "1.11.1",
=======
    "@status-im/components": "*",
    "@status-im/icons": "*",
    "@tamagui/core": "1.36.4",
>>>>>>> 0d5a0fe2
    "react": "^18.2.0",
    "react-dom": "^18.2.0",
    "react-native-web": "^0.18.12",
    "use-resize-observer": "^9.1.0"
  },
  "devDependencies": {
    "@tamagui/vite-plugin": "1.36.4",
    "@types/react": "^18.0.33",
    "@types/react-dom": "^18.0.11",
    "@vitejs/plugin-react-swc": "^3.2.0",
    "@status-im/eslint-config": "workspace:*",
    "typescript": "^5.0.3",
    "vite": "^4.2.1"
  },
  "lint-staged": {
    "*.{ts,tsx,js,jsx,mjs}": [
      "eslint",
      "prettier --write"
    ],
    "*.{md,mdx,yml,yaml,json}": [
      "prettier --write"
    ]
  }
}<|MERGE_RESOLUTION|>--- conflicted
+++ resolved
@@ -11,15 +11,9 @@
     "clean": "rimraf node_modules dist .turbo"
   },
   "dependencies": {
-<<<<<<< HEAD
     "@status-im/components": "workspace:*",
     "@status-im/icons": "workspace:*",
-    "@tamagui/core": "1.11.1",
-=======
-    "@status-im/components": "*",
-    "@status-im/icons": "*",
     "@tamagui/core": "1.36.4",
->>>>>>> 0d5a0fe2
     "react": "^18.2.0",
     "react-dom": "^18.2.0",
     "react-native-web": "^0.18.12",
