{
  "type": "module",
  "private": true,
  "workspaces": {
    "packages": [
      "packages/eslint-config",
      "packages/status-js",
      "packages/colors",
      "packages/icons",
      "packages/components",
      "apps/*"
    ]
  },
  "keywords": [],
  "scripts": {
    "postinstall": "patch-package",
    "prepare": "husky install",
    "test": "turbo run test --filter=@status-im/* -- --run",
    "dev": "turbo run dev --filter=@status-im/* --parallel",
    "build": "turbo run build --filter=@status-im/*",
    "lint": "turbo run lint --filter=@status-im/* --filter=website --filter=web",
    "typecheck": "turbo run typecheck",
    "format": "prettier --ignore-path .gitignore --write .",
    "clean": "turbo run clean && rimraf node_modules",
    "web": "yarn workspace web dev",
    "mobile": "yarn workspace mobile dev",
    "desktop": "yarn workspace desktop dev",
    "website": "yarn workspace website dev",
    "storybook": "yarn workspace @status-im/components storybook"
  },
  "resolutions": {
    "@types/react": "18.0.33",
    "@types/react-dom": "18.0.11"
  },
  "devDependencies": {
<<<<<<< HEAD
    "@changesets/cli": "^2.23.0",
=======
    "@changesets/cli": "^2.26.2",
>>>>>>> c53e5c50
    "@status-im/eslint-config": "*",
    "@tsconfig/strictest": "^2.0.0",
    "@types/prettier": "^2.7.2",
    "husky": "^8.0.3",
    "lint-staged": "^13.2.0",
    "patch-package": "^6.5.1",
    "prettier": "^2.8.8",
    "prettier-plugin-tailwindcss": "0.3.0",
    "rimraf": "^4.4.1",
    "turbo": "^1.8.8",
    "typescript": "^5.0.3",
    "vite": "^4.2.1",
    "vite-node": "^0.29.8",
    "vitest": "^0.29.8"
  },
  "packageManager": "yarn@1.22.17",
  "lint-staged": {
    "*.{md,mdx,yml,yaml,json}": [
      "prettier --write"
    ]
  }
}<|MERGE_RESOLUTION|>--- conflicted
+++ resolved
@@ -33,11 +33,7 @@
     "@types/react-dom": "18.0.11"
   },
   "devDependencies": {
-<<<<<<< HEAD
-    "@changesets/cli": "^2.23.0",
-=======
     "@changesets/cli": "^2.26.2",
->>>>>>> c53e5c50
     "@status-im/eslint-config": "*",
     "@tsconfig/strictest": "^2.0.0",
     "@types/prettier": "^2.7.2",
